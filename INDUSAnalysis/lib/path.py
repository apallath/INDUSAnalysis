"""
Functions to compute and plot path collective variables
"""
import matplotlib.pyplot as plt
import numpy as np
from scipy.special import logsumexp


def path_s(x, y, x_i, y_i, lam, sqrt=False):
    r"""
    Computes progress (tangential) path collective variable.

    $$s = \frac{1}{N} \frac{\sum_{i=0}^{N-1} (i + 1)\ e^{-\lambda [(x - x_i) ^ 2 + (y - y_i) ^ 2]}}{\sum_{i=0}^{N-1} e^{-\lambda [(x - x_i) ^ 2 + (y - y_i) ^ 2]}}$$
    
    Args:
        x: x-values to compute path CV at.
        y: y-values to compute path CV at.
        x_i: x-coordinates of images defining path.
        y_i: y-coordinates of images defining path.
        lam: Value of $\lambda$ for constructing path CV.
        sqrt: If True, computes distance instead of squared distance (default=False).
    """
    assert(len(x_i) == len(y_i))
    ivals = np.arange(len(x_i))
    npath = len(ivals)

    if sqrt:
        s = 1 / (npath - 1) * np.exp(logsumexp(-lam * (((x[np.newaxis, :] - x_i[:, np.newaxis]) ** 2 + (y[np.newaxis, :] - y_i[:, np.newaxis]) ** 2) ** 0.5) + np.log(ivals)[:, np.newaxis], axis=0) 
                                - logsumexp(-lam * (((x[np.newaxis, :] - x_i[:, np.newaxis]) ** 2 + (y[np.newaxis, :] - y_i[:, np.newaxis]) ** 2) ** 0.5), axis=0))
    else:
        s = 1 / (npath - 1) * np.exp(logsumexp(-lam * ((x[np.newaxis, :] - x_i[:, np.newaxis]) ** 2 + (y[np.newaxis, :] - y_i[:, np.newaxis]) ** 2) + np.log(ivals)[:, np.newaxis], axis=0) 
                                - logsumexp(-lam * ((x[np.newaxis, :] - x_i[:, np.newaxis]) ** 2 + (y[np.newaxis, :] - y_i[:, np.newaxis]) ** 2), axis=0))

    return s


<<<<<<< HEAD
def path_s_scaled(x, y, x_i, y_i, lam, sqrt=False):
=======
def path_s_scaled(x, y, x_i, y_i, lam, x_min=None, x_max=None, y_min=None, y_max=None):
>>>>>>> fdf9e75e
    r"""
    Computes progress (tangential) path collective variable using a scaled distance function.

    $$s = \frac{1}{N} \frac{\sum_{i=0}^{N-1} (i + 1)\ e^{-\lambda [(x' - x_i') ^ 2 + (y' - y_i') ^ 2]}}{\sum_{i=0}^{N-1} e^{-\lambda [(x' - x_i') ^ 2 + (y' - y_i') ^ 2]}}$$

    where

    $$x' = (x - x_{min}) / (x_{max} - x_{min})$$
    $$x_i' = (x_i - x_{min}) / (x_{max} - x_{min})$$
    $$y' = (y - y_{min}) / (y_{max} - y_{min})$$
    $$y_i' = (y - y_{min}) / (y_{max} - y_{min})$$
    
    Args:
        x: x-values to compute path CV at.
        y: y-values to compute path CV at.
        x_i: x-coordinates of images defining path.
        y_i: y-coordinates of images defining path.
        lam: Value of $\lambda$ for constructing path CV.
<<<<<<< HEAD
        sqrt: If True, computes distance instead of squared distance (default=False).
=======
        x_min, x_max, y_min, y_max: Scaling parameters (optional. 
            If None, the values are calculated from the max and min values of the path points.)
>>>>>>> fdf9e75e
    """
    assert(len(x_i) == len(y_i))
    ivals = np.arange(len(x_i))
    npath = len(ivals)

    if x_min is None:
        x_min = x_i.min()
    if x_max is None:
        x_max = x_i.max()
    if y_min is None:
        y_min = y_i.min()
    if y_max is None:
        y_max = y_i.max()

    x_s = (x - x_min) / (x_max - x_min)
    x_i_s = (x_i - x_min) / (x_max - x_min)

    y_s = (y - y_min) / (y_max - y_min)
    y_i_s = (y_i - y_min) / (y_max - y_min)

    if sqrt:
        s = 1 / (npath - 1) * np.exp(logsumexp(-lam * (((x_s[np.newaxis, :] - x_i_s[:, np.newaxis]) ** 2 + (y_s[np.newaxis, :] - y_i_s[:, np.newaxis]) ** 2) ** 0.5) + np.log(ivals)[:, np.newaxis], axis=0) 
                                - logsumexp(-lam * (((x_s[np.newaxis, :] - x_i_s[:, np.newaxis]) ** 2 + (y_s[np.newaxis, :] - y_i_s[:, np.newaxis]) ** 2) ** 0.5), axis=0))
    else:
        s = 1 / (npath - 1) * np.exp(logsumexp(-lam * ((x_s[np.newaxis, :] - x_i_s[:, np.newaxis]) ** 2 + (y_s[np.newaxis, :] - y_i_s[:, np.newaxis]) ** 2) + np.log(ivals)[:, np.newaxis], axis=0) 
                                - logsumexp(-lam * ((x_s[np.newaxis, :] - x_i_s[:, np.newaxis]) ** 2 + (y_s[np.newaxis, :] - y_i_s[:, np.newaxis]) ** 2), axis=0))

    return s


def path_z(x, y, x_i, y_i, lam, sqrt=False):
    r"""
    Computes distance (parallel) path collective variable.

    Args:
        x: x-values to compute path CV at.
        y: y-values to compute path CV at.
        x_i: x-coordinates of images defining path.
        y_i: y-coordinates of images defining path.
        lam: Value of $\lambda$ for constructing path CV.
        sqrt: If True, computes distance instead of squared distance (default=False).
    """
    assert(len(x_i) == len(y_i))
    
    if sqrt:
        z = -1 / lam * logsumexp(-lam * (((x[np.newaxis, :] - x_i[:, np.newaxis]) ** 2 + (y[np.newaxis, :] - y_i[:, np.newaxis]) ** 2) ** 0.5), axis=0)
    else:
        z = -1 / lam * logsumexp(-lam * ((x[np.newaxis, :] - x_i[:, np.newaxis]) ** 2 + (y[np.newaxis, :] - y_i[:, np.newaxis]) ** 2), axis=0)

    return z


<<<<<<< HEAD
def path_z_scaled(x, y, x_i, y_i, lam, sqrt=False):
=======
def path_z_scaled(x, y, x_i, y_i, lam, x_min=None, x_max=None, y_min=None, y_max=None):
>>>>>>> fdf9e75e
    """
    Computes distance (parallel) path collective variable using a scaled distance function.

    $$z = -\frac{1}{\lambda} \ln (\sum_{i=0}^{N-1} e^{-\lambda [(x - x_i) ^ 2 + (y - y_i) ^ 2]})$$

    where

    $$x' = (x - x_{min}) / (x_{max} - x_{min})$$
    $$x_i' = (x_i - x_{min}) / (x_{max} - x_{min})$$
    $$y' = (y - y_{min}) / (y_{max} - y_{min})$$
    $$y_i' = (y - y_{min}) / (y_{max} - y_{min})$$

    Args:
        x: x-values to compute path CV at.
        y: y-values to compute path CV at.
        x_i: x-coordinates of images defining path.
        y_i: y-coordinates of images defining path.
        lam: Value of $\lambda$ for constructing path CV.
<<<<<<< HEAD
        sqrt: If True, computes distance instead of squared distance (default=False).
=======
        x_min, x_max, y_min, y_max: Scaling parameters (optional. 
            If None, the values are calculated from the max and min values of the path points.)
>>>>>>> fdf9e75e
    """
    assert(len(x_i) == len(y_i))

    if x_min is None:
        x_min = x_i.min()
    if x_max is None:
        x_max = x_i.max()
    if y_min is None:
        y_min = y_i.min()
    if y_max is None:
        y_max = y_i.max()

    x_s = (x - x_min) / (x_max - x_min)
    x_i_s = (x_i - x_min) / (x_max - x_min)

    y_s = (y - y_min) / (y_max - y_min)
    y_i_s = (y_i - y_min) / (y_max - y_min)
    
    z = -1 / lam * logsumexp(-lam * (((x_s[np.newaxis, :] - x_i_s[:, np.newaxis]) ** 2 + (y_s[np.newaxis, :] - y_i_s[:, np.newaxis]) ** 2) ** 0.5), axis=0)

    return z


<<<<<<< HEAD
def plot_path_s(xcoord, ycoord, x_i, y_i, lam, contourvals, sqrt=False, scaled=False, cmap='jet', dpi=150):
=======
def plot_path_s(xcoord, ycoord, x_i, y_i, lam, contourvals, scaled=False,  x_min=None, x_max=None, y_min=None, y_max=None, 
    cmap='jet', dpi=150):
>>>>>>> fdf9e75e
    r"""
    Plots progress (tangential) path collective variable on a 2-dimensional grid.

    $$s = \frac{1}{N} \frac{\sum_{i=0}^{N-1} (i + 1)\ e^{-\lambda [(x - x_i) ^ 2 + (y - y_i) ^ 2]}}{\sum_{i=0}^{N-1} e^{-\lambda [(x - x_i) ^ 2 + (y - y_i) ^ 2]}}$$

    Args:
        xcoord: Array specifying x-axis coordinates of grid.
        ycoord: Array specifying y-axis coordinates of grid.
        x_i: x-coordinates of images defining a path.
        y_i: y-coordinates of images defining a path.
        lam: Value of $\lambda$ for constructing path CV.
        contourvals (int or array-like): Determines the number and positions of the contour lines / regions. Refer to the `matplotlib documentation`_ for details.
        scaled: If true, uses scaled distance functions for computing s.
        x_min, x_max, y_min, y_max: Scaling parameters (optional. 
            If None, the values are calculated from the max and min values of the path points.)
        cmap: Matplotlib colormap (default=jet).
        dpi: Output DPI (default=150).

    Returns:
        tuple(fig, ax, cbar): Matplotlib figure, axis, and colorbar
    """
    xx, yy = np.meshgrid(xcoord, ycoord)
    x = xx.ravel()
    y = yy.ravel()

    if scaled:
<<<<<<< HEAD
        s = path_s_scaled(x, y, x_i, y_i, lam, sqrt)
=======
        s = path_s_scaled(x, y, x_i, y_i, lam, x_min, x_max, y_min, y_max)
>>>>>>> fdf9e75e
    else:
        s = path_s(x, y, x_i, y_i, lam, sqrt)

    # Plot s
    fig, ax = plt.subplots(dpi=dpi)
    if contourvals is not None:
        cs = ax.contourf(xx, yy, s.reshape(len(ycoord), len(xcoord)).clip(min=0, max=1), contourvals, cmap=cmap)
    else:
        cs = ax.contourf(xx, yy, s.reshape(len(ycoord), len(xcoord)).clip(min=0, max=1), cmap=cmap)
    cbar = fig.colorbar(cs)

    return fig, ax, cbar


<<<<<<< HEAD
def plot_path_z(xcoord, ycoord, x_i, y_i, lam, contourvals, sqrt=False, scaled=False, cmap='jet', dpi=150):
=======
def plot_path_z(xcoord, ycoord, x_i, y_i, lam, contourvals, scaled=False, x_min=None, x_max=None, y_min=None, y_max=None,
    cmap='jet', dpi=150):
>>>>>>> fdf9e75e
    r"""
    Plots distance (parallel) path collective variable on a 2-dimensional grid.

    $$z = -\frac{1}{\lambda} \ln (\sum_{i=0}^{N-1} e^{-\lambda [(x - x_i) ^ 2 + (y - y_i) ^ 2]})$$

    Args:
        xcoord: Array specifying x-axis coordinates of grid.
        ycoord: Array specifying y-axis coordinates of grid.
        x_i: x-coordinates of images defining a path.
        y_i: y-coordinates of images defining a path.
        lam: Value of $\lambda$ for constructing path CVs.
        contourvals (int or array-like): Determines the number and positions of the contour lines / regions. Refer to the `matplotlib documentation`_ for details.
        scaled: If true, uses scaled distance functions for computing z.
        x_min, x_max, y_min, y_max: Scaling parameters (optional. 
            If None, the values are calculated from the max and min values of the path points.)
        cmap: Matplotlib colormap (default=jet).
        dpi: Output DPI (default=150).
    """
    xx, yy = np.meshgrid(xcoord, ycoord)
    x = xx.ravel()
    y = yy.ravel()

    if scaled:
<<<<<<< HEAD
        z = path_z_scaled(x, y, x_i, y_i, lam, sqrt)
=======
        z = path_z_scaled(x, y, x_i, y_i, lam, x_min, x_max, y_min, y_max)
>>>>>>> fdf9e75e
    else:
        z = path_z(x, y, x_i, y_i, lam, sqrt)

    # Plot z
    fig, ax = plt.subplots(dpi=dpi)
    if contourvals is not None:
        cs = ax.contourf(xx, yy, z.reshape(len(ycoord), len(xcoord)), contourvals, cmap=cmap)
    else:
        cs = ax.contourf(xx, yy, z.reshape(len(ycoord), len(xcoord)), cmap=cmap)
    cbar = fig.colorbar(cs)

    return fig, ax, cbar



<|MERGE_RESOLUTION|>--- conflicted
+++ resolved
@@ -34,11 +34,7 @@
     return s
 
 
-<<<<<<< HEAD
-def path_s_scaled(x, y, x_i, y_i, lam, sqrt=False):
-=======
-def path_s_scaled(x, y, x_i, y_i, lam, x_min=None, x_max=None, y_min=None, y_max=None):
->>>>>>> fdf9e75e
+def path_s_scaled(x, y, x_i, y_i, lam, sqrt=False, x_min=None, x_max=None, y_min=None, y_max=None):
     r"""
     Computes progress (tangential) path collective variable using a scaled distance function.
 
@@ -57,12 +53,9 @@
         x_i: x-coordinates of images defining path.
         y_i: y-coordinates of images defining path.
         lam: Value of $\lambda$ for constructing path CV.
-<<<<<<< HEAD
-        sqrt: If True, computes distance instead of squared distance (default=False).
-=======
-        x_min, x_max, y_min, y_max: Scaling parameters (optional. 
-            If None, the values are calculated from the max and min values of the path points.)
->>>>>>> fdf9e75e
+        sqrt: If True, computes distance instead of squared distance (default=False).
+        x_min, x_max, y_min, y_max: Scaling parameters (optional. 
+            If None, the values are calculated from the max and min values of the path points.)
     """
     assert(len(x_i) == len(y_i))
     ivals = np.arange(len(x_i))
@@ -115,11 +108,7 @@
     return z
 
 
-<<<<<<< HEAD
-def path_z_scaled(x, y, x_i, y_i, lam, sqrt=False):
-=======
-def path_z_scaled(x, y, x_i, y_i, lam, x_min=None, x_max=None, y_min=None, y_max=None):
->>>>>>> fdf9e75e
+def path_z_scaled(x, y, x_i, y_i, lam, sqrt=False, x_min=None, x_max=None, y_min=None, y_max=None):
     """
     Computes distance (parallel) path collective variable using a scaled distance function.
 
@@ -138,12 +127,9 @@
         x_i: x-coordinates of images defining path.
         y_i: y-coordinates of images defining path.
         lam: Value of $\lambda$ for constructing path CV.
-<<<<<<< HEAD
-        sqrt: If True, computes distance instead of squared distance (default=False).
-=======
-        x_min, x_max, y_min, y_max: Scaling parameters (optional. 
-            If None, the values are calculated from the max and min values of the path points.)
->>>>>>> fdf9e75e
+        sqrt: If True, computes distance instead of squared distance (default=False).
+        x_min, x_max, y_min, y_max: Scaling parameters (optional. 
+            If None, the values are calculated from the max and min values of the path points.)
     """
     assert(len(x_i) == len(y_i))
 
@@ -167,12 +153,8 @@
     return z
 
 
-<<<<<<< HEAD
-def plot_path_s(xcoord, ycoord, x_i, y_i, lam, contourvals, sqrt=False, scaled=False, cmap='jet', dpi=150):
-=======
-def plot_path_s(xcoord, ycoord, x_i, y_i, lam, contourvals, scaled=False,  x_min=None, x_max=None, y_min=None, y_max=None, 
+def plot_path_s(xcoord, ycoord, x_i, y_i, lam, contourvals, sqrt=False, scaled=False, x_min=None, x_max=None, y_min=None, y_max=None, 
     cmap='jet', dpi=150):
->>>>>>> fdf9e75e
     r"""
     Plots progress (tangential) path collective variable on a 2-dimensional grid.
 
@@ -199,11 +181,7 @@
     y = yy.ravel()
 
     if scaled:
-<<<<<<< HEAD
-        s = path_s_scaled(x, y, x_i, y_i, lam, sqrt)
-=======
-        s = path_s_scaled(x, y, x_i, y_i, lam, x_min, x_max, y_min, y_max)
->>>>>>> fdf9e75e
+        s = path_s_scaled(x, y, x_i, y_i, lam, sqrt, x_min, x_max, y_min, y_max)
     else:
         s = path_s(x, y, x_i, y_i, lam, sqrt)
 
@@ -218,12 +196,8 @@
     return fig, ax, cbar
 
 
-<<<<<<< HEAD
-def plot_path_z(xcoord, ycoord, x_i, y_i, lam, contourvals, sqrt=False, scaled=False, cmap='jet', dpi=150):
-=======
-def plot_path_z(xcoord, ycoord, x_i, y_i, lam, contourvals, scaled=False, x_min=None, x_max=None, y_min=None, y_max=None,
+def plot_path_z(xcoord, ycoord, x_i, y_i, lam, contourvals, sqrt=False, scaled=False, x_min=None, x_max=None, y_min=None, y_max=None,
     cmap='jet', dpi=150):
->>>>>>> fdf9e75e
     r"""
     Plots distance (parallel) path collective variable on a 2-dimensional grid.
 
@@ -247,11 +221,7 @@
     y = yy.ravel()
 
     if scaled:
-<<<<<<< HEAD
-        z = path_z_scaled(x, y, x_i, y_i, lam, sqrt)
-=======
-        z = path_z_scaled(x, y, x_i, y_i, lam, x_min, x_max, y_min, y_max)
->>>>>>> fdf9e75e
+        z = path_z_scaled(x, y, x_i, y_i, lam, sqrt, x_min, x_max, y_min, y_max)
     else:
         z = path_z(x, y, x_i, y_i, lam, sqrt)
 
